// swift-tools-version: 5.9
// The swift-tools-version declares the minimum version of Swift required to build this package.

import CompilerPluginSupport
import PackageDescription

let package = Package(
  name: "swift-sdk-generator",
  platforms: [.macOS("13.3")],
  products: [
    // Products define the executables and libraries a package produces, and make them visible to other packages.
    .executable(
      name: "swift-sdk-generator",
      targets: ["GeneratorCLI"]
    ),
  ],
  dependencies: [
    // Dependencies declare other packages that this package depends on.
    .package(url: "https://github.com/swift-server/async-http-client.git", from: "1.19.0"),
    .package(url: "https://github.com/apple/swift-system", from: "1.2.1"),
    .package(url: "https://github.com/apple/swift-argument-parser", from: "1.2.2"),
    .package(url: "https://github.com/apple/swift-async-algorithms.git", exact: "1.0.0-beta.1"),
    .package(url: "https://github.com/apple/swift-atomics.git", from: "1.1.0"),
    .package(url: "https://github.com/apple/swift-collections.git", from: "1.0.5"),
    .package(url: "https://github.com/apple/swift-crypto.git", from: "3.1.0"),
    .package(url: "https://github.com/apple/swift-nio.git", from: "2.61.1"),
    .package(url: "https://github.com/apple/swift-nio-extras.git", from: "1.19.0"),
    .package(url: "https://github.com/apple/swift-log.git", from: "1.5.3"),
    .package(url: "https://github.com/swift-server/swift-service-lifecycle.git", from: "2.3.0"),
    .package(url: "https://github.com/apple/swift-syntax.git", from: "509.0.2"),
    .package(url: "https://github.com/apple/swift-foundation.git", revision: "9a9e3c1"),
  ],
  targets: [
    // Targets are the basic building blocks of a package. A target can define a module or a test suite.
    // Targets can depend on other targets in this package, and on products in packages this package depends on.
    .executableTarget(
      name: "GeneratorCLI",
      dependencies: [
        "SwiftSDKGenerator",
        .product(name: "ArgumentParser", package: "swift-argument-parser"),
<<<<<<< HEAD
        .product(name: "FoundationInternationalization", package: "swift-foundation"),
=======
        .product(name: "ServiceLifecycle", package: "swift-service-lifecycle"),
>>>>>>> d5e0c3c8
      ],
      swiftSettings: [
        .enableExperimentalFeature("StrictConcurrency=complete"),
      ]
    ),
    .target(
      name: "SwiftSDKGenerator",
      dependencies: [
        .target(name: "AsyncProcess"),
        .product(name: "AsyncAlgorithms", package: "swift-async-algorithms"),
        .product(name: "AsyncHTTPClient", package: "async-http-client"),
        .product(name: "Logging", package: "swift-log"),
        .product(name: "ServiceLifecycle", package: "swift-service-lifecycle"),
        .product(name: "SystemPackage", package: "swift-system"),
        "GeneratorEngine",
        "Helpers",
      ],
      exclude: ["Dockerfiles"],
      swiftSettings: [
        .enableExperimentalFeature("StrictConcurrency=complete"),
      ]
    ),
    .testTarget(
      name: "SwiftSDKGeneratorTests",
      dependencies: [
        "SwiftSDKGenerator",
      ],
      swiftSettings: [
        .enableExperimentalFeature("StrictConcurrency=complete"),
      ]
    ),
    .target(
      name: "GeneratorEngine",
      dependencies: [
        .product(name: "AsyncHTTPClient", package: "async-http-client"),
        .product(name: "Crypto", package: "swift-crypto"),
        .product(name: "Logging", package: "swift-log"),
        .product(name: "SystemPackage", package: "swift-system"),
        "Helpers",
        "Macros",
        "SystemSQLite",
      ]
    ),
    .testTarget(
      name: "GeneratorEngineTests",
      dependencies: [
        "GeneratorEngine",
      ]
    ),
    .target(
      name: "Helpers",
      swiftSettings: [
        .enableExperimentalFeature("StrictConcurrency=complete"),
      ]
    ),
    .testTarget(
      name: "HelpersTests",
      dependencies: [
        "Helpers",
      ]
    ),
    .macro(
      name: "Macros",
      dependencies: [
        .product(name: "SwiftCompilerPlugin", package: "swift-syntax"),
        .product(name: "SwiftSyntax", package: "swift-syntax"),
        .product(name: "SwiftSyntaxBuilder", package: "swift-syntax"),
        .product(name: "SwiftSyntaxMacros", package: "swift-syntax"),
        .product(name: "SwiftDiagnostics", package: "swift-syntax"),
      ]
    ),
    .testTarget(
      name: "MacrosTests",
      dependencies: [
        "Macros",
        .product(name: "SwiftSyntaxMacros", package: "swift-syntax"),
        .product(name: "SwiftSyntaxMacrosTestSupport", package: "swift-syntax"),
      ]
    ),
    .systemLibrary(name: "SystemSQLite", pkgConfig: "sqlite3"),
    .target(
      name: "AsyncProcess",
      dependencies: [
        .product(name: "Atomics", package: "swift-atomics"),
        .product(name: "AsyncAlgorithms", package: "swift-async-algorithms"),
        .product(name: "Logging", package: "swift-log"),
        .product(name: "NIO", package: "swift-nio"),
        .product(name: "NIOExtras", package: "swift-nio-extras"),
        .product(name: "DequeModule", package: "swift-collections"),
        .product(name: "SystemPackage", package: "swift-system"),
      ]
    ),
    .testTarget(
      name: "AsyncProcessTests",
      dependencies: [
        "AsyncProcess",
        .product(name: "Atomics", package: "swift-atomics"),
        .product(name: "AsyncAlgorithms", package: "swift-async-algorithms"),
        .product(name: "NIO", package: "swift-nio"),
        .product(name: "NIOConcurrencyHelpers", package: "swift-nio"),
        .product(name: "Logging", package: "swift-log"),
      ]
    ),
  ]
)<|MERGE_RESOLUTION|>--- conflicted
+++ resolved
@@ -38,11 +38,8 @@
       dependencies: [
         "SwiftSDKGenerator",
         .product(name: "ArgumentParser", package: "swift-argument-parser"),
-<<<<<<< HEAD
+        .product(name: "ServiceLifecycle", package: "swift-service-lifecycle"),
         .product(name: "FoundationInternationalization", package: "swift-foundation"),
-=======
-        .product(name: "ServiceLifecycle", package: "swift-service-lifecycle"),
->>>>>>> d5e0c3c8
       ],
       swiftSettings: [
         .enableExperimentalFeature("StrictConcurrency=complete"),
