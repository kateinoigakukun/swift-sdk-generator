--- conflicted
+++ resolved
@@ -69,29 +69,15 @@
       }
       return try await self.process.run()
     }
-<<<<<<< HEAD
     do {
       try result.throwIfNonZero()
     } catch {
       switch result {
       case let .exit(code):
         throw GeneratorError.nonZeroExitCode(code, self.commandInfo)
-      case .signal:
-        fatalError()
+      case let .signal(signal):
+        throw GeneratorError.unhandledChildProcessSignal(signal, self.commandInfo)
       }
-=======
-
-    try await withTaskCancellationHandler {
-      let exitCode = await withCheckedContinuation { continuation in
-        self.process.terminationHandler = {
-          continuation.resume(returning: $0.terminationStatus)
-        }
-      }
-
-      try check(exitCode: exitCode)
-    } onCancel: {
-      self.process.interrupt()
->>>>>>> 908b6f94
     }
   }
 
