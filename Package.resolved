--- conflicted
+++ resolved
@@ -39,26 +39,10 @@
     {
       "identity" : "swift-collections",
       "kind" : "remoteSourceControl",
-      "location" : "https://github.com/apple/swift-collections",
+      "location" : "https://github.com/apple/swift-collections.git",
       "state" : {
-        "revision" : "d8003787efafa82f9805594bc51100be29ac6903"
-      }
-    },
-    {
-      "identity" : "swift-foundation",
-      "kind" : "remoteSourceControl",
-      "location" : "https://github.com/apple/swift-foundation.git",
-      "state" : {
-        "branch" : "62500a5",
-        "revision" : "62500a5d7921cc61703c2a1b4c961adb12dc80c3"
-      }
-    },
-    {
-      "identity" : "swift-foundation-icu",
-      "kind" : "remoteSourceControl",
-      "location" : "https://github.com/apple/swift-foundation-icu",
-      "state" : {
-        "revision" : "0c1de7149a39a9ff82d4db66234dec587b30a3ad"
+        "revision" : "937e904258d22af6e447a0b72c0bc67583ef64a2",
+        "version" : "1.0.4"
       }
     },
     {
@@ -129,13 +113,8 @@
       "kind" : "remoteSourceControl",
       "location" : "https://github.com/apple/swift-syntax.git",
       "state" : {
-<<<<<<< HEAD
-        "revision" : "74203046135342e4a4a627476dd6caf8b28fe11b",
-        "version" : "509.0.0"
-=======
         "revision" : "6ad4ea24b01559dde0773e3d091f1b9e36175036",
         "version" : "509.0.2"
->>>>>>> b01f1e73
       }
     },
     {
